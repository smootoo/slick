package scala.slick.driver

import scala.language.implicitConversions
import scala.slick.lifted._
import scala.slick.ast._
import scala.slick.util.MacroSupport.macroSupportInterpolation
import scala.slick.SlickException
import scala.slick.jdbc.{PositionedParameters, PositionedResult, ResultSetType, JdbcType}
import java.util.UUID
import java.sql.{Blob, Clob, Date, Time, Timestamp, SQLException}
<<<<<<< HEAD
import scala.slick.profile.{SqlProfile, Capability}
=======
import scala.slick.compiler.{QueryCompiler, CompilationState, Phase}
>>>>>>> cdfaf323

/**
 * Slick driver for Microsoft Access via JdbcOdbcDriver.
 *
 * This driver implements the [[scala.slick.driver.ExtendedProfile]]
 * ''without'' the following capabilities:
 *
 * <ul>
 *   <li>[[scala.slick.profile.SqlProfile.capabilities.columnDefaults]]:
 *     Access does not allow the definition of default values through ODBC but
 *     only via OLEDB/ADO. Trying to generate DDL SQL code which uses this
 *     feature throws a SlickException.</li>
 *   <li>[[scala.slick.profile.SqlProfile.capabilities.foreignKeyActions]]:
 *     All foreign key actions are ignored. Access supports CASCADE and SET
 *     NULL but not through ODBC, only via OLEDB/ADO.</li>
 *   <li>[[scala.slick.profile.SqlProfile.capabilities.functionDatabase]],
 *     [[scala.slick.profile.SqlProfile.capabilities.functionUser]]:
 *     <code>Functions.user</code> and <code>Functions.database</code> are
 *     not available in Access. Slick will return empty strings for both.</li>
 *   <li>[[scala.slick.profile.SqlProfile.capabilities.likeEscape]]:
 *     Access does not allow you to specify a custom escape character for
 *     <code>like</code>.</li>
 *   <li>[[scala.slick.profile.SqlProfile.capabilities.pagingDrop]]:
 *     <code>Drop(n)</code> modifiers are not supported. Trying to generate
 *     SQL code which uses this feature throws a SlickException.</li>
 *   <li>[[scala.slick.profile.SqlProfile.capabilities.pagingPreciseTake]]:
 *     <code>Take(n)</code> modifiers are mapped to <code>SELECT TOP n</code>
 *     which may return more rows than requested if they are not unique.</li>
 *   <li>[[scala.slick.profile.SqlProfile.capabilities.sequence]]:
 *     Sequences are not supported by Access</li>
 *   <li>[[scala.slick.driver.JdbcProfile.capabilities.returnInsertKey]],
 *     [[scala.slick.driver.JdbcProfile.capabilities.returnInsertOther]]:
 *     Returning columns from an INSERT operation is not supported. Trying to
 *     execute such an insert statement throws a SlickException.</li>
 *   <li>[[scala.slick.profile.SqlProfile.capabilities.typeBlob]]:
 *     Trying to use <code>java.sql.Blob</code> objects causes a NPE in the
 *     JdbcOdbcDriver. Binary data in the form of <code>Array[Byte]</code> is
 *     supported.</li>
 *   <li>[[scala.slick.profile.SqlProfile.capabilities.typeLong]]:
 *     Access does not have a long integer type.</li>
 *   <li>[[scala.slick.profile.SqlProfile.capabilities.zip]]:
 *     Row numbers (required by <code>zip</code> and
 *     <code>zipWithIndex</code>) are not supported. Trying to generate SQL
 *     code which uses this feature throws a SlickException.</li>
 * </ul>
 *
 * @author szeiger
 */
trait AccessDriver extends ExtendedDriver { driver =>

  override protected def computeCapabilities: Set[Capability] = (super.computeCapabilities
    - SqlProfile.capabilities.columnDefaults
    - SqlProfile.capabilities.foreignKeyActions
    - SqlProfile.capabilities.functionDatabase
    - SqlProfile.capabilities.functionUser
    - SqlProfile.capabilities.likeEscape
    - SqlProfile.capabilities.pagingDrop
    - SqlProfile.capabilities.pagingPreciseTake
    - SqlProfile.capabilities.sequence
    - JdbcProfile.capabilities.returnInsertKey
    - JdbcProfile.capabilities.returnInsertOther
    - SqlProfile.capabilities.typeBlob
    - SqlProfile.capabilities.typeLong
    - SqlProfile.capabilities.zip
    )

  override val Implicit: Implicits = new Implicits
  override val simple: SimpleQL = new Implicits with SimpleQL
  override val compiler =
    QueryCompiler.relational.addBefore(new ExistsToCount, QueryCompiler.relationalPhases.head)

  class Implicits extends super.Implicits {
    override implicit def queryToQueryInvoker[T, U](q: Query[T, _ <: U]): QueryInvoker[T, U] = new QueryInvoker(q)
  }

  val retryCount = 10
  override val columnTypes = new JdbcTypes(retryCount)

  override def createQueryBuilder(input: QueryBuilderInput): QueryBuilder = new QueryBuilder(input)
  override def createInsertBuilder(node: Node): InsertBuilder = new InsertBuilder(node)
  override def createTableDDLBuilder(table: Table[_]): TableDDLBuilder = new TableDDLBuilder(table)
  override def createColumnDDLBuilder(column: FieldSymbol, table: Table[_]): ColumnDDLBuilder = new ColumnDDLBuilder(column)

  override def defaultSqlTypeName(tmd: JdbcType[_]): String = tmd.sqlType match {
    case java.sql.Types.BOOLEAN => "YESNO"
    case java.sql.Types.BLOB => "LONGBINARY"
    case java.sql.Types.SMALLINT => "INTEGER"
    case java.sql.Types.BIGINT => "LONG"
    case java.sql.Types.TINYINT => "BYTE"
    case _ => super.defaultSqlTypeName(tmd)
  }

  class QueryBuilder(input: QueryBuilderInput) extends super.QueryBuilder(input) {
    override protected val supportsTuples = false
    override protected val concatOperator = Some("&")
    override protected val hasPiFunction = false
    override protected val hasRadDegConversion = false

    override protected def buildComprehension(c: Comprehension) =
      if(c.offset.isDefined) throw new SlickException("Access does not support drop(...) calls")
      else super.buildComprehension(c)

    override protected def buildSelectModifiers(c: Comprehension) {
      if(!c.fetch.isEmpty) b"top ${c.fetch.get} "
    }

    override def expr(c: Node, skipParens: Boolean = false): Unit = c match {
      case c: ConditionalExpr => {
        b"switch("
        var first = true
        c.clauses.reverseIterator.foreach { case IfThen(l, r) =>
          if(first) first = false
          else b","
          b"$l,$r"
        }
        c.elseClause match {
          case LiteralNode(null) =>
          case n =>
            if(!first) b += ","
            b"1=1,$n"
        }
        b")"
      }
      case Library.IfNull(l, r) => b"iif(isnull($l),$r,$l)"
      case a @ Library.Cast(ch @ _*) =>
        (if(ch.length == 2) ch(1).asInstanceOf[LiteralNode].value.asInstanceOf[String]
          else typeInfoFor(a.asInstanceOf[Typed].tpe).sqlTypeName
        ).toLowerCase match {
          case "integer" => b"cint(${ch(0)})"
          case "long" => b"clng(${ch(0)})"
          case tn =>
            throw new SlickException(s"""Cannot represent cast to type "$tn" in Access SQL""")
        }
      case RowNumber(_) => throw new SlickException("Access does not support row numbers")
      case _ => super.expr(c, skipParens)
    }

    override protected def buildOrdering(n: Node, o: Ordering) {
      if(o.nulls.last && !o.direction.desc) {
        b"(1-isnull($n)),"
      } else if(o.nulls.first && o.direction.desc) {
        b"(1-isnull($n)) desc,"
      }
      expr(n)
      if(o.direction.desc) b" desc"
    }

    override protected def buildFetchOffsetClause(fetch: Option[Long], offset: Option[Long]) = ()
  }

  class InsertBuilder(node: Node) extends super.InsertBuilder(node) {
    override def buildReturnColumns(node: Node, table: String): IndexedSeq[FieldSymbol] =
      throw new SlickException("Returning columns from INSERT statements is not supported by Access")
  }

  class TableDDLBuilder(table: Table[_]) extends super.TableDDLBuilder(table) {
    override protected def addForeignKey(fk: ForeignKey[_ <: TableNode, _], sb: StringBuilder) {
      sb append "CONSTRAINT " append quoteIdentifier(fk.name) append " FOREIGN KEY("
      addForeignKeyColumnList(fk.linearizedSourceColumns, sb, table.tableName)
      sb append ") REFERENCES " append quoteIdentifier(fk.targetTable.tableName) append "("
      addForeignKeyColumnList(fk.linearizedTargetColumnsForOriginalTargetTable, sb, fk.targetTable.tableName)
      sb append ")"
      // Foreign key actions are not supported by Access so we ignore them
    }
  }

  class ColumnDDLBuilder(column: FieldSymbol) extends super.ColumnDDLBuilder(column) {
    override def appendColumn(sb: StringBuilder) {
      sb append quoteIdentifier(column.name) append ' '
      if(autoIncrement) {
        sb append "AUTOINCREMENT"
        autoIncrement = false
      }
      else sb append sqlType
      appendOptions(sb)
    }

    override protected def appendOptions(sb: StringBuilder) {
      if(notNull) sb append " NOT NULL"
      if(defaultLiteral ne null) throw new SlickException("Default values are not supported by AccessDriver")
      if(primaryKey) sb append " PRIMARY KEY"
    }
  }

  class JdbcTypes(retryCount: Int) extends super.JdbcTypes {
    /* Retry all parameter and result operations because ODBC can randomly throw
     * S1090 (Invalid string or buffer length) exceptions. Retrying the call can
     * sometimes work around the bug. */
    trait Retry[T] extends JdbcType[T] {
      abstract override def nextValue(r: PositionedResult) = {
        def f(c: Int): T =
          try super.nextValue(r) catch {
            case e: SQLException if c > 0 && e.getSQLState == "S1090" => f(c-1)
          }
        f(retryCount)
      }
      abstract override def setValue(v: T, p: PositionedParameters) = {
        def f(c: Int): Unit =
          try super.setValue(v, p) catch {
            case e: SQLException if c > 0 && e.getSQLState == "S1090" => f(c-1)
          }
        f(retryCount)
      }
      abstract override def setOption(v: Option[T], p: PositionedParameters) = {
        def f(c: Int): Unit =
          try super.setOption(v, p) catch {
            case e: SQLException if c > 0 && e.getSQLState == "S1090" => f(c-1)
          }
        f(retryCount)
      }
      abstract override def updateValue(v: T, r: PositionedResult) = {
        def f(c: Int): Unit =
          try super.updateValue(v, r) catch {
            case e: SQLException if c > 0 && e.getSQLState == "S1090" => f(c-1)
          }
        f(retryCount)
      }
    }

    // This is a nightmare... but it seems to work
    class UUIDJdbcType extends super.UUIDJdbcType {
      override def sqlType = java.sql.Types.BLOB
      override def setOption(v: Option[UUID], p: PositionedParameters) =
        if(v == None) p.setString(null) else p.setBytes(toBytes(v.get))
      override def nextValueOrElse(d: =>UUID, r: PositionedResult) = { val v = nextValue(r); if(v.eq(null) || r.rs.wasNull) d else v }
      override def nextOption(r: PositionedResult): Option[UUID] = { val v = nextValue(r); if(v.eq(null) || r.rs.wasNull) None else Some(v) }
    }

    /* Access does not have a TINYINT (8-bit signed type), so we use 16-bit signed. */
    class ByteJdbcType extends super.ByteJdbcType {
      override def setValue(v: Byte, p: PositionedParameters) = p.setShort(v)
      override def setOption(v: Option[Byte], p: PositionedParameters) = p.setIntOption(v.map(_.toInt))
      override def nextValue(r: PositionedResult) = r.nextInt.toByte
      override def updateValue(v: Byte, r: PositionedResult) = r.updateInt(v)
    }

    class LongJdbcType extends super.LongJdbcType {
      override def setValue(v: Long, p: PositionedParameters) = p.setString(v.toString)
      override def setOption(v: Option[Long], p: PositionedParameters) = p.setStringOption(v.map(_.toString))
    }

    override val booleanJdbcType = new BooleanJdbcType with Retry[Boolean]
    override val blobJdbcType = new BlobJdbcType with Retry[Blob]
    override val bigDecimalJdbcType = new BigDecimalJdbcType with Retry[BigDecimal]
    override val byteJdbcType = new ByteJdbcType with Retry[Byte]
    override val byteArrayJdbcType = new ByteArrayJdbcType with Retry[Array[Byte]]
    override val clobJdbcType = new ClobJdbcType with Retry[Clob]
    override val dateJdbcType = new DateJdbcType with Retry[Date]
    override val doubleJdbcType = new DoubleJdbcType with Retry[Double]
    override val floatJdbcType = new FloatJdbcType with Retry[Float]
    override val intJdbcType = new IntJdbcType with Retry[Int]
    override val longJdbcType = new LongJdbcType with Retry[Long]
    override val shortJdbcType = new ShortJdbcType with Retry[Short]
    override val stringJdbcType = new StringJdbcType with Retry[String]
    override val timeJdbcType = new TimeJdbcType with Retry[Time]
    override val timestampJdbcType = new TimestampJdbcType with Retry[Timestamp]
    override val nullJdbcType = new NullJdbcType with Retry[Null]
    override val uuidJdbcType = new UUIDJdbcType with Retry[UUID]
  }

  class QueryInvoker[Q, R](q: Query[Q, _ <: R]) extends super.QueryInvoker[Q, R](q) {
    /* Using Auto or ForwardOnly causes a NPE in the JdbcOdbcDriver */
    override protected val mutateType: ResultSetType = ResultSetType.ScrollInsensitive
    /* Access goes forward instead of backward after deleting the current row in a mutable result set */
    override protected val previousAfterDelete = true
  }

  /** Query compiler phase that rewrites Exists calls in projections to
    * equivalent CountAll > 0 calls which can then be fused into aggregation
    * sub-queries in the fuseComprehensions phase. */
  class ExistsToCount extends Phase {
    val name = "access:existsToCount"

    def apply(n: Node, state: CompilationState) = tr(n, false)

    protected def tr(n: Node, inSelect: Boolean): Node = n match {
      case b @ Bind(_, _, sel) => b.nodeMapChildren { n => tr(n, n eq sel) }
      case f: FilteredQuery => f.nodeMapChildren(tr(_, false))
      case Library.Exists(ch) if inSelect =>
        Library.>.typed[Boolean](Library.CountAll(tr(ch, true)), ConstColumn(0))
      case n => n.nodeMapChildren(ch => tr(ch, inSelect))
    }
  }
}

object AccessDriver extends AccessDriver<|MERGE_RESOLUTION|>--- conflicted
+++ resolved
@@ -8,11 +8,8 @@
 import scala.slick.jdbc.{PositionedParameters, PositionedResult, ResultSetType, JdbcType}
 import java.util.UUID
 import java.sql.{Blob, Clob, Date, Time, Timestamp, SQLException}
-<<<<<<< HEAD
 import scala.slick.profile.{SqlProfile, Capability}
-=======
 import scala.slick.compiler.{QueryCompiler, CompilationState, Phase}
->>>>>>> cdfaf323
 
 /**
  * Slick driver for Microsoft Access via JdbcOdbcDriver.
@@ -285,14 +282,15 @@
     * sub-queries in the fuseComprehensions phase. */
   class ExistsToCount extends Phase {
     val name = "access:existsToCount"
+    import StaticType._
 
     def apply(n: Node, state: CompilationState) = tr(n, false)
 
     protected def tr(n: Node, inSelect: Boolean): Node = n match {
       case b @ Bind(_, _, sel) => b.nodeMapChildren { n => tr(n, n eq sel) }
       case f: FilteredQuery => f.nodeMapChildren(tr(_, false))
-      case Library.Exists(ch) if inSelect =>
-        Library.>.typed[Boolean](Library.CountAll(tr(ch, true)), ConstColumn(0))
+      case a @ Library.Exists(ch) if inSelect =>
+        Library.>.typed[Boolean](Library.CountAll.typed[Int](tr(ch, true)), LiteralNode(0))
       case n => n.nodeMapChildren(ch => tr(ch, inSelect))
     }
   }
